# A julia script to run the notebooks and save the figures

using Plots

fontscale = 1.5



notebooks = Dict(
<<<<<<< HEAD
    "modelling_distributions.jl" => "probmod",
    "MCMC.jl" => "MCMC",
=======
    #"modelling_distributions.jl" => "probmod",
    #"MCMC.jl" => "MCMC",
>>>>>>> a5c775df
    "simulation_tools.jl" => "simulation_tools",
    "modelling_ODEs.jl" => "ODEs",
    #"optimization.jl" => "optimization",
)

for (nb, dir) in notebooks
    # run notebook and generate a plots dict
    let
        include(joinpath("scripts", nb))
        for (name, pl) in plots
            Plots.scalefontsizes(fontscale)
            savefig(pl, joinpath("figures", dir, name * "_sb.pdf"))
            Plots.scalefontsizes(1/fontscale)
            savefig(pl, joinpath("figures", dir, name * ".pdf"))
        end
    end
end

# reset font
Plots.scalefontsizes(1/fontscale)<|MERGE_RESOLUTION|>--- conflicted
+++ resolved
@@ -7,13 +7,8 @@
 
 
 notebooks = Dict(
-<<<<<<< HEAD
     "modelling_distributions.jl" => "probmod",
     "MCMC.jl" => "MCMC",
-=======
-    #"modelling_distributions.jl" => "probmod",
-    #"MCMC.jl" => "MCMC",
->>>>>>> a5c775df
     "simulation_tools.jl" => "simulation_tools",
     "modelling_ODEs.jl" => "ODEs",
     #"optimization.jl" => "optimization",
